--- conflicted
+++ resolved
@@ -6,15 +6,9 @@
 
 from fuocore import ModelType
 from fuocore import aio
-<<<<<<< HEAD
 from fuocore.media import Media, MediaType
 from fuocore.excs import ProviderIOError
 from fuocore.models import GeneratorProxy, reverse
-=======
-from fuocore.excs import ProviderIOError
-from fuocore.models import GeneratorProxy
-from fuocore.protocol import get_url
->>>>>>> 0a4e3cab
 from feeluown.helpers import async_run
 from feeluown.widgets.album import AlbumListModel, AlbumListView
 from feeluown.widgets.songs_table import SongsTableModel, SongsTableView
@@ -52,11 +46,8 @@
     # utils function for delegate
     #
     async def show_cover(self, cover, cover_uid):
-<<<<<<< HEAD
         cover = Media(cover, MediaType.image)
         cover = cover.url
-=======
->>>>>>> 0a4e3cab
         app = self._app
         content = await app.img_mgr.get(cover, cover_uid)
         img = QImage()
@@ -143,11 +134,7 @@
 
         # render cover
         if cover:
-<<<<<<< HEAD
             aio.create_task(self.show_cover(cover, reverse(artist, '/cover')))
-=======
-            aio.create_task(self.show_cover(cover, get_url(artist) + '/cover'))
->>>>>>> 0a4e3cab
 
     async def tearDown(self):
         pass
@@ -187,12 +174,8 @@
 
         # show playlist cover
         if playlist.cover:
-<<<<<<< HEAD
             loop.create_task(
                 self.show_cover(playlist.cover, reverse(playlist, '/cover')))
-=======
-            loop.create_task(self.show_cover(playlist.cover, get_url(playlist) + '/cover'))
->>>>>>> 0a4e3cab
 
         def remove_song(song):
             model = self.songs_table.model()
@@ -222,11 +205,7 @@
         self.meta_widget.desc = desc
         cover = await async_run(lambda: album.cover)
         if cover:
-<<<<<<< HEAD
             loop.create_task(self.show_cover(cover, reverse(album, '/cover')))
-=======
-            loop.create_task(self.show_cover(cover, get_url(album) + '/cover'))
->>>>>>> 0a4e3cab
 
 
 class CollectionDelegate(Delegate):
