import asyncio
from functools import partial
import logging
import os
import time
from hashlib import md5

from fuocore.models import resolve
from .consts import CACHE_DIR


logger = logging.getLogger(__name__)


class ImgManager(object):
    """图片下载、缓存管理

    TOOD: 该模块相关逻辑需要重新梳理
    """
    def __init__(self, app):
        super().__init__()
        self._app = app
        self.cache = _ImgCache(self._app)

    async def get(self, img_url, img_name):
<<<<<<< HEAD
        if img_url.startswith('fuo://'):
            return resolve(img_url)
=======
        if not img_url.startswith('http'):
            return self.get_from_files(img_url, img_name)
>>>>>>> 0a4e3cab
        fpath = self.cache.get(img_name)
        if fpath is not None:
            logger.info('read image:%s from cache', img_name)
            with open(fpath, 'rb') as f:
                content = f.read()
            self.cache.update(img_name)
            return content
        event_loop = asyncio.get_event_loop()
        action_msg = 'Downloading image from {}'.format(img_url)
        with self._app.create_action(action_msg) as action:
            res = await event_loop.run_in_executor(
                None,
                partial(self._app.request.get, img_url))
            if res is None:
                action.failed()
                return None
        fpath = self.cache.create(img_name)
        self.save(fpath, res.content)
        return res.content

    def get_from_files(self, img_url, img_name):
        logger.info('extract image from {}'.format(img_url))
        if img_url.endswith('mp3') or img_url.endswith('ogg') or img_url.endswith('wma'):
            from mutagen.mp3 import EasyMP3
            metadata = EasyMP3(img_url)
            content = metadata.tags._EasyID3__id3._DictProxy__dict['APIC:'].data
        elif img_url.endswith('m4a'):
            from mutagen.easymp4 import EasyMP4
            metadata = EasyMP4(img_url)
            content = metadata.tags._EasyMP4Tags__mp4._DictProxy__dict['covr'][0]
        return content

    def save(self, fpath, content):
        try:
            with open(fpath, 'wb') as f:
                f.write(content)
        except Exception:
            logger.exception('save image file failed')


class _ImgCache(object):
    '''Save img in cache dir.

    Each image is saved with a hash ``name``, which contain img last used
    timestamp.
    '''
    MAX_TOTAL_NUMBER = 100

    def __init__(self, app):
        super().__init__()

        self._app = app

    def _hash(self, img_name):
        pure_url = img_name.split('?')[0]
        return md5(pure_url.encode('utf-8')).hexdigest()

    def _gen_fname(self, hname):
        ts_str = str(int(time.time()))
        return hname + '-' + ts_str

    def create(self, img_name):
        '''return img file path'''
        hname = self._hash(img_name)
        fname = self._gen_fname(hname)
        logger.debug('create img cache for %s' % img_name)
        return self._get_path(fname)

    def update(self, img_name):
        hname = self._hash(img_name)
        new_fname = self._gen_fname(hname)
        new_fpath = self._get_path(new_fname)
        old_fpath = self.get(img_name)
        os.rename(old_fpath, new_fpath)
        logger.debug('update img cache for %s' % img_name)

    def get(self, img_name):
        hname = self._hash(img_name)
        for fname in os.listdir(CACHE_DIR):
            if fname.startswith(hname):
                logger.debug('get img cache for %s' % img_name)
                return self._get_path(fname)
        return None

    def delete(self, img_name):
        fpath = self.get(img_name)
        if fpath is not None:
            return os.remove(fpath)
        return False

    def _get_path(self, fname):
        return os.path.join(CACHE_DIR, fname)<|MERGE_RESOLUTION|>--- conflicted
+++ resolved
@@ -23,13 +23,8 @@
         self.cache = _ImgCache(self._app)
 
     async def get(self, img_url, img_name):
-<<<<<<< HEAD
         if img_url.startswith('fuo://'):
             return resolve(img_url)
-=======
-        if not img_url.startswith('http'):
-            return self.get_from_files(img_url, img_name)
->>>>>>> 0a4e3cab
         fpath = self.cache.get(img_name)
         if fpath is not None:
             logger.info('read image:%s from cache', img_name)
