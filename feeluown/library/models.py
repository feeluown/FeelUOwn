"""
Model v2 design principles

1. as much compatable as possible
2. as less magic as possible
"""

import time
from enum import IntFlag
from typing import List, Optional, Tuple, Any

from pydantic import BaseModel as _BaseModel, PrivateAttr

from feeluown.models import ModelType, ModelExistence, ModelStage
from feeluown.utils.utils import elfhash
from .model_state import ModelState


def cook_artists_name(names):
    # [a, b, c] -> 'a, b & c'
    artists_name = ', '.join(names)
    return ' & '.join(artists_name.rsplit(', ', 1))


class ModelFlags(IntFlag):
    none = 0x00000000

    v1 = 0x00000001
    v2 = 0x00000002

    brief = 0x00000010
    normal = brief | 0x00000020


class BaseModel(_BaseModel):
    class meta:
        flags = ModelFlags.v2
        model_type = ModelType.dummy.value

    class Config:
        # Do not use Model.from_orm to convert v1 model to v2 model
        # since v1 model has too much magic.
        orm_mode = False
        # Forbidding extra fields is good for debugging. The default behavior
        # is a little implicit. If you want to store an extra attribute on model,
        # use :meth:`cache_set` explicitly.
        extra = 'forbid'

    __cache__: dict = PrivateAttr(default_factory=dict)

    identifier: str
<<<<<<< HEAD
    # Before, the default value of source is 'dummy', which is too implicit.
    source: str
=======
    source: str = 'dummy'
    state: ModelState = ModelState.artificial

    #: (DEPRECATED) for backward compact
    exists: ModelExistence = ModelExistence.unknown
>>>>>>> 54a0bdbb

    def cache_get(self, key) -> Tuple[Any, bool]:
        if key in self.__cache__:
            value, expired_at = self.__cache__[key]
            if expired_at is None or expired_at >= int(time.time()):
                return value, True
        return None, False

    def cache_set(self, key, value, ttl=None):
        """
        :param int ttl: the unit is seconds.
        """
        if ttl is None:
            expired_at = None
        else:
            expired_at = int(time.time()) + ttl
        self.__cache__[key] = (value, expired_at)

    def __hash__(self):
        id_hash = elfhash(self.identifier.encode())
        return id_hash * 1000 + id(type(self)) % 1000

    def __getattr__(self, attr):
        try:
            return super().__getattribute__(attr)
        except AttributeError:
            if attr.endswith('_display'):
                return getattr(self, attr[:-8])
            raise


class BaseBriefModel(BaseModel):
    """
    BaseBriefModel -> model display stage
    Model -> model gotten stage
    """
    class meta(BaseModel.meta):
        flags = BaseModel.meta.flags | ModelFlags.brief

    @classmethod
    def from_display_model(cls, model):
        """Create a new model from an old model in display stage.

        This method never triggers IO operations.
        """
        # Due to the display_property mechanism, it is unsafe to
        # get attribute of other stage model property.
        assert model.stage is ModelStage.display
        data = {'state': cls._guess_state_from_exists(model.exists)}
        for field in cls.__fields__:
            if field in ('state', ):
                continue
            if field in ('identifier', 'source', 'exists'):
                value = object.__getattribute__(model, field)
            else:
                assert field in model.meta.fields_display
                value = getattr(model, f'{field}_display')
            data[field] = value
        return cls(**data)

    @classmethod
    def _guess_state_from_exists(cls, exists):
        if exists == ModelExistence.no:
            state_value = ModelState.not_exists
        elif exists == ModelExistence.unknown:
            state_value = ModelState.artificial
        else:
            state_value = ModelState.exists
        return state_value


class BaseNormalModel(BaseModel):
    class meta(BaseModel.meta):
        flags = BaseModel.meta.flags | ModelFlags.normal

    state: ModelState = ModelState.upgraded


class BriefSongModel(BaseBriefModel):
    class meta(BaseBriefModel.meta):
        model_type = ModelType.song

    title: str = ''
    artists_name: str = ''
    album_name: str = ''
    duration_ms: str = ''


class BriefAlbumModel(BaseBriefModel):
    class meta(BaseBriefModel.meta):
        model_type = ModelType.album

    name: str = ''
    artists_name: str = ''


class BriefArtistModel(BaseBriefModel):
    class meta(BaseBriefModel.meta):
        model_type = ModelType.artist

    name: str = ''


class SongModel(BaseNormalModel):
    class meta(BaseNormalModel.meta):
        model_type = ModelType.song

    title: str
    album: Optional[BriefAlbumModel]
    artists: List[BriefArtistModel]
    duration: int  # milliseconds

    @property
    def artists_name(self):
        # [a, b, c] -> 'a, b & c'
        artists_name = ', '.join((artist.name
                                  for artist in self.artists))
        return ' & '.join(artists_name.rsplit(', ', 1))

    @property
    def album_name(self):
        return self.album.name

    @property
    def duration_ms(self):
        if self.duration is not None:
            seconds = self.duration / 1000
            m, s = seconds / 60, seconds % 60
        else:
            m, s = 0, 0
        return '{:02}:{:02}'.format(int(m), int(s))


class BriefUserModel(BaseBriefModel):
    class Meta(BaseBriefModel.meta):
        model_type = ModelType.user

    name: str = ''
    avatar_url: str = ''


class CommentModel(BaseNormalModel):
    class Meta(BaseNormalModel.meta):
        model_type = ModelType.comment

    content: str
    parent_comment_id: str
    time: int  # unix timestamp, for example 1591695620
    user: BriefUserModel<|MERGE_RESOLUTION|>--- conflicted
+++ resolved
@@ -49,16 +49,12 @@
     __cache__: dict = PrivateAttr(default_factory=dict)
 
     identifier: str
-<<<<<<< HEAD
     # Before, the default value of source is 'dummy', which is too implicit.
-    source: str
-=======
     source: str = 'dummy'
     state: ModelState = ModelState.artificial
 
     #: (DEPRECATED) for backward compact
     exists: ModelExistence = ModelExistence.unknown
->>>>>>> 54a0bdbb
 
     def cache_get(self, key) -> Tuple[Any, bool]:
         if key in self.__cache__:
