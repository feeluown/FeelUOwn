# -*- coding: utf-8 -*-
# vim: ts=4 sw=4 et
#
# Python MPV library module
# Copyright (C) 2017 Sebastian Götte <code@jaseg.net>
#
# This program is free software: you can redistribute it and/or modify it under the terms of the GNU Affero General
# Public License as published by the Free Software Foundation, either version 3 of the License, or (at your option) any
# later version.
#
# This program is distributed in the hope that it will be useful, but WITHOUT ANY WARRANTY; without even the implied
# warranty of MERCHANTABILITY or FITNESS FOR A PARTICULAR PURPOSE.  See the GNU Affero General Public License for more
# details.
#
# You should have received a copy of the GNU Affero General Public License along with this program.  If not, see
# <http://www.gnu.org/licenses/>.
#

from ctypes import *
import ctypes.util
import threading
import os
import sys
from warnings import warn
from functools import partial, wraps
import collections
import re
import traceback

MPV_DYLIB_PATH = None
if "MPV_DYLIB_PATH" in os.environ:
    MPV_DYLIB_PATH = os.environ["MPV_DYLIB_PATH"]

if os.name == 'nt':
<<<<<<< HEAD
    dll = ctypes.util.find_library('mpv-1.dll')
    if dll is None:
        raise OSError('Cannot find mpv-1.dll in your system %PATH%. One way to deal with this is to ship mpv-1.dll '
                      'with your script and put the directory your script is in into %PATH% before "import mpv": '
                      'os.environ["PATH"] = os.path.dirname(__file__) + os.pathsep + os.environ["PATH"] '
                      'If mpv-1.dll is located elsewhere, you can add that path to os.environ["PATH"].')
    backend = CDLL(dll)
=======
    try:
        backend = CDLL('mpv-1.dll' if MPV_DYLIB_PATH is None else MPV_DYLIB_PATH)
    except FileNotFoundError:
        if MPV_DYLIB_PATH is None:
            backend = CDLL(str(ctypes.util.find_library('mpv-1.dll')))
        else:
            raise FileNotFoundError("Could not find module 'mpv-1.dll'.")
>>>>>>> de836ec8
    fs_enc = 'utf-8'
else:
    import locale
    lc, enc = locale.getlocale(locale.LC_NUMERIC)
    # libmpv requires LC_NUMERIC to be set to "C". Since messing with global variables everyone else relies upon is
    # still better than segfaulting, we are setting LC_NUMERIC to "C".
    locale.setlocale(locale.LC_NUMERIC, 'C')

<<<<<<< HEAD
    sofile = ctypes.util.find_library('mpv')
    if sofile is None:
        raise OSError("Cannot find libmpv in the usual places. Depending on your distro, you may try installing an "
                "mpv-devel or mpv-libs package. If you have libmpv around but this script can't find it, consult "
=======
    if MPV_DYLIB_PATH is None:
        MPV_DYLIB_PATH = ctypes.util.find_library('mpv')
    if MPV_DYLIB_PATH is None:
        raise FileNotFoundError("Cannot find libmpv. Depending on your distro, you may try installing an "
                "mpv-devel or mpv-libs package. If you have libmpv around but this script can't find it, maybe consult "
>>>>>>> de836ec8
                "the documentation for ctypes.util.find_library which this script uses to look up the library "
                "filename.")
    backend = CDLL(MPV_DYLIB_PATH)
    fs_enc = sys.getfilesystemencoding()


class MpvHandle(c_void_p):
    pass

class MpvRenderCtxHandle(c_void_p):
    pass

class MpvOpenGLCbContext(c_void_p):
    pass


class PropertyUnavailableError(AttributeError):
    pass

class ErrorCode(object):
    """For documentation on these, see mpv's libmpv/client.h."""
    SUCCESS                 = 0
    EVENT_QUEUE_FULL        = -1
    NOMEM                   = -2
    UNINITIALIZED           = -3
    INVALID_PARAMETER       = -4
    OPTION_NOT_FOUND        = -5
    OPTION_FORMAT           = -6
    OPTION_ERROR            = -7
    PROPERTY_NOT_FOUND      = -8
    PROPERTY_FORMAT         = -9
    PROPERTY_UNAVAILABLE    = -10
    PROPERTY_ERROR          = -11
    COMMAND                 = -12
    LOADING_FAILED          = -13
    AO_INIT_FAILED          = -14
    VO_INIT_FAILED          = -15
    NOTHING_TO_PLAY         = -16
    UNKNOWN_FORMAT          = -17
    UNSUPPORTED             = -18
    NOT_IMPLEMENTED         = -19
    GENERIC                 = -20

    EXCEPTION_DICT = {
             0:     None,
            -1:     lambda *a: MemoryError('mpv event queue full', *a),
            -2:     lambda *a: MemoryError('mpv cannot allocate memory', *a),
            -3:     lambda *a: ValueError('Uninitialized mpv handle used', *a),
            -4:     lambda *a: ValueError('Invalid value for mpv parameter', *a),
            -5:     lambda *a: AttributeError('mpv option does not exist', *a),
            -6:     lambda *a: TypeError('Tried to set mpv option using wrong format', *a),
            -7:     lambda *a: ValueError('Invalid value for mpv option', *a),
            -8:     lambda *a: AttributeError('mpv property does not exist', *a),
            # Currently (mpv 0.18.1) there is a bug causing a PROPERTY_FORMAT error to be returned instead of
            # INVALID_PARAMETER when setting a property-mapped option to an invalid value.
            -9:     lambda *a: TypeError('Tried to get/set mpv property using wrong format, or passed invalid value', *a),
            -10:    lambda *a: PropertyUnavailableError('mpv property is not available', *a),
            -11:    lambda *a: RuntimeError('Generic error getting or setting mpv property', *a),
            -12:    lambda *a: SystemError('Error running mpv command', *a),
            -14:    lambda *a: RuntimeError('Initializing the audio output failed', *a),
            -15:    lambda *a: RuntimeError('Initializing the video output failed'),
            -16:    lambda *a: RuntimeError('There was no audio or video data to play. This also happens if the file '
                                            'was recognized, but did not contain any audio or video streams, or no '
                                            'streams were selected.'),
            -17:    lambda *a: RuntimeError('When trying to load the file, the file format could not be determined, '
                                            'or the file was too broken to open it'),
            -18:    lambda *a: ValueError('Generic error for signaling that certain system requirements are not fulfilled'),
            -19:    lambda *a: NotImplementedError('The API function which was called is a stub only'),
            -20:    lambda *a: RuntimeError('Unspecified error') }

    @staticmethod
    def default_error_handler(ec, *args):
        return ValueError(_mpv_error_string(ec).decode('utf-8'), ec, *args)

    @classmethod
    def raise_for_ec(kls, ec, func, *args):
        ec = 0 if ec > 0 else ec
        ex = kls.EXCEPTION_DICT.get(ec , kls.default_error_handler)
        if ex:
            raise ex(ec, *args)

MpvGlGetProcAddressFn = CFUNCTYPE(c_void_p, c_void_p, c_char_p)
class MpvOpenGLInitParams(Structure):
    _fields_ = [('get_proc_address', MpvGlGetProcAddressFn),
            ('get_proc_address_ctx', c_void_p),
            ('extra_exts', c_void_p)]

    def __init__(self, get_proc_address):
        self.get_proc_address = get_proc_address
        self.get_proc_address_ctx = None
        self.extra_exts = None

class MpvOpenGLFBO(Structure):
    _fields_ = [('fbo', c_int),
            ('w', c_int),
            ('h', c_int),
            ('internal_format', c_int)]

    def __init__(self, w, h, fbo=0, internal_format=0):
        self.w, self.h = w, h
        self.fbo = fbo
        self.internal_format = internal_format

class MpvRenderFrameInfo(Structure):
    _fields_ = [('flags', c_int64),
            ('target_time', c_int64)]

    def as_dict(self):
        return {'flags': self.flags,
                'target_time': self.target_time}

class MpvOpenGLDRMParams(Structure):
    _fields_ = [('fd', c_int),
        ('crtc_id', c_int),
        ('connector_id', c_int),
        ('atomic_request_ptr', c_void_p),
        ('render_fd', c_int)]

class MpvOpenGLDRMDrawSurfaceSize(Structure):
    _fields_ = [('width', c_int), ('height', c_int)]

class MpvOpenGLDRMParamsV2(Structure):
    _fields_ = [('fd', c_int),
        ('crtc_id', c_int),
        ('connector_id', c_int),
        ('atomic_request_ptr', c_void_p),
        ('render_fd', c_int)]

    def __init__(self, crtc_id, connector_id, atomic_request_ptr, fd=-1, render_fd=-1):
        self.crtc_id, self.connector_id = crtc_id, connector_id
        self.atomic_request_ptr = atomic_request_ptr
        self.fd, self.render_fd = fd, render_fd


class MpvRenderParam(Structure):
    _fields_ = [('type_id', c_int),
                ('data', c_void_p)]

    # maps human-readable type name to (type_id, argtype) tuple.
    # The type IDs come from libmpv/render.h
    TYPES = {"invalid"                 :(0, None),
            "api_type"                 :(1, str),
            "opengl_init_params"       :(2, MpvOpenGLInitParams),
            "opengl_fbo"               :(3, MpvOpenGLFBO),
            "flip_y"                   :(4, bool),
            "depth"                    :(5, int),
            "icc_profile"              :(6, bytes),
            "ambient_light"            :(7, int),
            "x11_display"              :(8, c_void_p),
            "wl_display"               :(9, c_void_p),
            "advanced_control"         :(10, bool),
            "next_frame_info"          :(11, MpvRenderFrameInfo),
            "block_for_target_time"    :(12, bool),
            "skip_rendering"           :(13, bool),
            "drm_display"              :(14, MpvOpenGLDRMParams),
            "drm_draw_surface_size"    :(15, MpvOpenGLDRMDrawSurfaceSize),
            "drm_display_v2"           :(16, MpvOpenGLDRMParamsV2)}

    def __init__(self, name, value=None):
        if name not in self.TYPES:
            raise ValueError('unknown render param type "{}"'.format(name))
        self.type_id, cons = self.TYPES[name]
        if cons is None:
            self.value = None
            self.data = c_void_p()
        elif cons is str:
            self.value = value
            self.data = cast(c_char_p(value.encode('utf-8')), c_void_p)
        elif cons is bytes:
            self.value = MpvByteArray(value)
            self.data = cast(pointer(self.value), c_void_p)
        elif cons is bool:
            self.value = c_int(int(bool(value)))
            self.data = cast(pointer(self.value), c_void_p)
        else:
            self.value = cons(**value)
            self.data = cast(pointer(self.value), c_void_p)

def kwargs_to_render_param_array(kwargs):
    t = MpvRenderParam * (len(kwargs)+1)
    return t(*kwargs.items(), ('invalid', None))

class MpvFormat(c_int):
    NONE        = 0
    STRING      = 1
    OSD_STRING  = 2
    FLAG        = 3
    INT64       = 4
    DOUBLE      = 5
    NODE        = 6
    NODE_ARRAY  = 7
    NODE_MAP    = 8
    BYTE_ARRAY  = 9

    def __eq__(self, other):
        return self is other or self.value == other or self.value == int(other)

    def __repr__(self):
        return ['NONE', 'STRING', 'OSD_STRING', 'FLAG', 'INT64', 'DOUBLE', 'NODE', 'NODE_ARRAY', 'NODE_MAP',
                'BYTE_ARRAY'][self.value]

    def __hash__(self):
        return self.value


class MpvEventID(c_int):
    NONE                    = 0
    SHUTDOWN                = 1
    LOG_MESSAGE             = 2
    GET_PROPERTY_REPLY      = 3
    SET_PROPERTY_REPLY      = 4
    COMMAND_REPLY           = 5
    START_FILE              = 6
    END_FILE                = 7
    FILE_LOADED             = 8
    TRACKS_CHANGED          = 9
    TRACK_SWITCHED          = 10
    IDLE                    = 11
    PAUSE                   = 12
    UNPAUSE                 = 13
    TICK                    = 14
    SCRIPT_INPUT_DISPATCH   = 15
    CLIENT_MESSAGE          = 16
    VIDEO_RECONFIG          = 17
    AUDIO_RECONFIG          = 18
    METADATA_UPDATE         = 19
    SEEK                    = 20
    PLAYBACK_RESTART        = 21
    PROPERTY_CHANGE         = 22
    CHAPTER_CHANGE          = 23

    ANY = ( SHUTDOWN, LOG_MESSAGE, GET_PROPERTY_REPLY, SET_PROPERTY_REPLY, COMMAND_REPLY, START_FILE, END_FILE,
            FILE_LOADED, TRACKS_CHANGED, TRACK_SWITCHED, IDLE, PAUSE, UNPAUSE, TICK, SCRIPT_INPUT_DISPATCH,
            CLIENT_MESSAGE, VIDEO_RECONFIG, AUDIO_RECONFIG, METADATA_UPDATE, SEEK, PLAYBACK_RESTART, PROPERTY_CHANGE,
            CHAPTER_CHANGE )

    def __repr__(self):
        return ['NONE', 'SHUTDOWN', 'LOG_MESSAGE', 'GET_PROPERTY_REPLY', 'SET_PROPERTY_REPLY', 'COMMAND_REPLY',
                'START_FILE', 'END_FILE', 'FILE_LOADED', 'TRACKS_CHANGED', 'TRACK_SWITCHED', 'IDLE', 'PAUSE', 'UNPAUSE',
                'TICK', 'SCRIPT_INPUT_DISPATCH', 'CLIENT_MESSAGE', 'VIDEO_RECONFIG', 'AUDIO_RECONFIG',
                'METADATA_UPDATE', 'SEEK', 'PLAYBACK_RESTART', 'PROPERTY_CHANGE', 'CHAPTER_CHANGE'][self.value]

    @classmethod
    def from_str(kls, s):
        return getattr(kls, s.upper().replace('-', '_'))


identity_decoder = lambda b: b
strict_decoder = lambda b: b.decode('utf-8')
def lazy_decoder(b):
    try:
        return b.decode('utf-8')
    except UnicodeDecodeError:
        return b

class MpvNodeList(Structure):
    def array_value(self, decoder=identity_decoder):
        return [ self.values[i].node_value(decoder) for i in range(self.num) ]

    def dict_value(self, decoder=identity_decoder):
        return { self.keys[i].decode('utf-8'):
                self.values[i].node_value(decoder) for i in range(self.num) }

class MpvByteArray(Structure):
    _fields_ = [('data', c_void_p),
                ('size', c_size_t)]

    def __init__(self, value):
        self._value = value
        self.data = cast(c_char_p(value), c_void_p)
        self.size = len(value)

    def bytes_value(self):
        return cast(self.data, POINTER(c_char))[:self.size]

class MpvNode(Structure):
    def node_value(self, decoder=identity_decoder):
        return MpvNode.node_cast_value(self.val, self.format.value, decoder)

    @staticmethod
    def node_cast_value(v, fmt=MpvFormat.NODE, decoder=identity_decoder):
        if fmt == MpvFormat.NONE:
            return None
        elif fmt == MpvFormat.STRING:
            return decoder(v.string)
        elif fmt == MpvFormat.OSD_STRING:
            return v.string.decode('utf-8')
        elif fmt == MpvFormat.FLAG:
            return bool(v.flag)
        elif fmt == MpvFormat.INT64:
            return v.int64
        elif fmt == MpvFormat.DOUBLE:
            return v.double
        else:
            if not v.node: # Check for null pointer
                return None
            if fmt == MpvFormat.NODE:
                return v.node.contents.node_value(decoder)
            elif fmt == MpvFormat.NODE_ARRAY:
                return v.list.contents.array_value(decoder)
            elif fmt == MpvFormat.NODE_MAP:
                return v.map.contents.dict_value(decoder)
            elif fmt == MpvFormat.BYTE_ARRAY:
                return v.byte_array.contents.bytes_value()
            else:
                raise TypeError('Unknown MPV node format {}. Please submit a bug report.'.format(fmt))

class MpvNodeUnion(Union):
    _fields_ = [('string', c_char_p),
                ('flag', c_int),
                ('int64', c_int64),
                ('double', c_double),
                ('node', POINTER(MpvNode)),
                ('list', POINTER(MpvNodeList)),
                ('map', POINTER(MpvNodeList)),
                ('byte_array', POINTER(MpvByteArray))]

MpvNode._fields_ = [('val', MpvNodeUnion),
                    ('format', MpvFormat)]

MpvNodeList._fields_ = [('num', c_int),
                        ('values', POINTER(MpvNode)),
                        ('keys', POINTER(c_char_p))]

class MpvSubApi(c_int):
    MPV_SUB_API_OPENGL_CB   = 1

class MpvEvent(Structure):
    _fields_ = [('event_id', MpvEventID),
                ('error', c_int),
                ('reply_userdata', c_ulonglong),
                ('data', c_void_p)]

    def as_dict(self, decoder=identity_decoder):
        dtype = {MpvEventID.END_FILE:               MpvEventEndFile,
                MpvEventID.PROPERTY_CHANGE:         MpvEventProperty,
                MpvEventID.GET_PROPERTY_REPLY:      MpvEventProperty,
                MpvEventID.LOG_MESSAGE:             MpvEventLogMessage,
                MpvEventID.SCRIPT_INPUT_DISPATCH:   MpvEventScriptInputDispatch,
                MpvEventID.CLIENT_MESSAGE:          MpvEventClientMessage
            }.get(self.event_id.value, None)
        return {'event_id': self.event_id.value,
                'error': self.error,
                'reply_userdata': self.reply_userdata,
                'event': cast(self.data, POINTER(dtype)).contents.as_dict(decoder=decoder) if dtype else None}

class MpvEventProperty(Structure):
    _fields_ = [('name', c_char_p),
                ('format', MpvFormat),
                ('data', MpvNodeUnion)]
    def as_dict(self, decoder=identity_decoder):
        value = MpvNode.node_cast_value(self.data, self.format.value, decoder)
        return {'name': self.name.decode('utf-8'),
                'format': self.format,
                'data': self.data,
                'value': value}

class MpvEventLogMessage(Structure):
    _fields_ = [('prefix', c_char_p),
                ('level', c_char_p),
                ('text', c_char_p)]

    def as_dict(self, decoder=identity_decoder):
        return { 'prefix': self.prefix.decode('utf-8'),
                 'level':  self.level.decode('utf-8'),
                 'text':   decoder(self.text).rstrip() }

class MpvEventEndFile(Structure):
    _fields_ = [('reason', c_int),
                ('error', c_int)]

    EOF                 = 0
    RESTARTED           = 1
    ABORTED             = 2
    QUIT                = 3
    ERROR               = 4
    REDIRECT            = 5

    # For backwards-compatibility
    @property
    def value(self):
        return self.reason

    def as_dict(self, decoder=identity_decoder):
        return {'reason': self.reason, 'error': self.error}

class MpvEventScriptInputDispatch(Structure):
    _fields_ = [('arg0', c_int),
                ('type', c_char_p)]

    def as_dict(self, decoder=identity_decoder):
        pass # TODO

class MpvEventClientMessage(Structure):
    _fields_ = [('num_args', c_int),
                ('args', POINTER(c_char_p))]

    def as_dict(self, decoder=identity_decoder):
        return { 'args': [ self.args[i].decode('utf-8') for i in range(self.num_args) ] }

StreamReadFn = CFUNCTYPE(c_int64, c_void_p, POINTER(c_char), c_uint64)
StreamSeekFn = CFUNCTYPE(c_int64, c_void_p, c_int64)
StreamSizeFn = CFUNCTYPE(c_int64, c_void_p)
StreamCloseFn = CFUNCTYPE(None, c_void_p)
StreamCancelFn = CFUNCTYPE(None, c_void_p)

class StreamCallbackInfo(Structure):
    _fields_ = [('cookie', c_void_p),
                ('read', StreamReadFn),
                ('seek', StreamSeekFn),
                ('size', StreamSizeFn),
                ('close', StreamCloseFn), ]
#                ('cancel', StreamCancelFn)]

StreamOpenFn = CFUNCTYPE(c_int, c_void_p, c_char_p, POINTER(StreamCallbackInfo))

WakeupCallback = CFUNCTYPE(None, c_void_p)

RenderUpdateFn = CFUNCTYPE(None, c_void_p)

OpenGlCbUpdateFn = CFUNCTYPE(None, c_void_p)
OpenGlCbGetProcAddrFn = CFUNCTYPE(c_void_p, c_void_p, c_char_p)

def _handle_func(name, args, restype, errcheck, ctx=MpvHandle, deprecated=False):
    func = getattr(backend, name)
    func.argtypes = [ctx] + args if ctx else args
    if restype is not None:
        func.restype = restype
    if errcheck is not None:
        func.errcheck = errcheck
    if deprecated:
        @wraps(func)
        def wrapper(*args, **kwargs):
            if not wrapper.warned: # Only warn on first invocation to prevent spamming
                warn("Backend C api has been deprecated: " + name, DeprecationWarning, stacklevel=2)
                wrapper.warned = True
            return func(*args, **kwargs)
        wrapper.warned = False

        globals()['_'+name] = wrapper
    else:
        globals()['_'+name] = func

def bytes_free_errcheck(res, func, *args):
    notnull_errcheck(res, func, *args)
    rv = cast(res, c_void_p).value
    _mpv_free(res)
    return rv

def notnull_errcheck(res, func, *args):
    if res is None:
        raise RuntimeError('Underspecified error in MPV when calling {} with args {!r}: NULL pointer returned.'\
                'Please consult your local debugger.'.format(func.__name__, args))
    return res

ec_errcheck = ErrorCode.raise_for_ec

def _handle_gl_func(name, args=[], restype=None, deprecated=False):
    _handle_func(name, args, restype, errcheck=None, ctx=MpvOpenGLCbContext, deprecated=deprecated)

backend.mpv_client_api_version.restype = c_ulong
def _mpv_client_api_version():
    ver = backend.mpv_client_api_version()
    return ver>>16, ver&0xFFFF

backend.mpv_free.argtypes = [c_void_p]
_mpv_free = backend.mpv_free

backend.mpv_free_node_contents.argtypes = [c_void_p]
_mpv_free_node_contents = backend.mpv_free_node_contents

backend.mpv_create.restype = MpvHandle
_mpv_create = backend.mpv_create

_handle_func('mpv_create_client',           [c_char_p],                                 MpvHandle, notnull_errcheck)
_handle_func('mpv_client_name',             [],                                         c_char_p, errcheck=None)
_handle_func('mpv_initialize',              [],                                         c_int, ec_errcheck)
_handle_func('mpv_detach_destroy',          [],                                         None, errcheck=None)
_handle_func('mpv_terminate_destroy',       [],                                         None, errcheck=None)
_handle_func('mpv_load_config_file',        [c_char_p],                                 c_int, ec_errcheck)
_handle_func('mpv_get_time_us',             [],                                         c_ulonglong, errcheck=None)

_handle_func('mpv_set_option',              [c_char_p, MpvFormat, c_void_p],            c_int, ec_errcheck)
_handle_func('mpv_set_option_string',       [c_char_p, c_char_p],                       c_int, ec_errcheck)

_handle_func('mpv_command',                 [POINTER(c_char_p)],                        c_int, ec_errcheck)
_handle_func('mpv_command_string',          [c_char_p, c_char_p],                       c_int, ec_errcheck)
_handle_func('mpv_command_async',           [c_ulonglong, POINTER(c_char_p)],           c_int, ec_errcheck)
_handle_func('mpv_command_node',            [POINTER(MpvNode), POINTER(MpvNode)],       c_int, ec_errcheck)
_handle_func('mpv_command_async',           [c_ulonglong, POINTER(MpvNode)],            c_int, ec_errcheck)

_handle_func('mpv_set_property',            [c_char_p, MpvFormat, c_void_p],            c_int, ec_errcheck)
_handle_func('mpv_set_property_string',     [c_char_p, c_char_p],                       c_int, ec_errcheck)
_handle_func('mpv_set_property_async',      [c_ulonglong, c_char_p, MpvFormat,c_void_p],c_int, ec_errcheck)
_handle_func('mpv_get_property',            [c_char_p, MpvFormat, c_void_p],            c_int, ec_errcheck)
_handle_func('mpv_get_property_string',     [c_char_p],                                 c_void_p, bytes_free_errcheck)
_handle_func('mpv_get_property_osd_string', [c_char_p],                                 c_void_p, bytes_free_errcheck)
_handle_func('mpv_get_property_async',      [c_ulonglong, c_char_p, MpvFormat],         c_int, ec_errcheck)
_handle_func('mpv_observe_property',        [c_ulonglong, c_char_p, MpvFormat],         c_int, ec_errcheck)
_handle_func('mpv_unobserve_property',      [c_ulonglong],                              c_int, ec_errcheck)

_handle_func('mpv_event_name',              [c_int],                                    c_char_p, errcheck=None, ctx=None)
_handle_func('mpv_error_string',            [c_int],                                    c_char_p, errcheck=None, ctx=None)

_handle_func('mpv_request_event',           [MpvEventID, c_int],                        c_int, ec_errcheck)
_handle_func('mpv_request_log_messages',    [c_char_p],                                 c_int, ec_errcheck)
_handle_func('mpv_wait_event',              [c_double],                                 POINTER(MpvEvent), errcheck=None)
_handle_func('mpv_wakeup',                  [],                                         None, errcheck=None)
_handle_func('mpv_set_wakeup_callback',     [WakeupCallback, c_void_p],                 None, errcheck=None)
_handle_func('mpv_get_wakeup_pipe',         [],                                         c_int, errcheck=None)

_handle_func('mpv_stream_cb_add_ro',        [c_char_p, c_void_p, StreamOpenFn],         c_int, ec_errcheck)

_handle_func('mpv_render_context_create',               [MpvRenderCtxHandle, MpvHandle, POINTER(MpvRenderParam)],   c_int, ec_errcheck,     ctx=None)
_handle_func('mpv_render_context_set_parameter',        [MpvRenderParam],                                           c_int, ec_errcheck,     ctx=MpvRenderCtxHandle)
_handle_func('mpv_render_context_get_info',             [MpvRenderParam],                                           c_int, ec_errcheck,     ctx=MpvRenderCtxHandle)
_handle_func('mpv_render_context_set_update_callback',  [RenderUpdateFn, c_void_p],                                 None, errcheck=None,    ctx=MpvRenderCtxHandle)
_handle_func('mpv_render_context_update',               [],                                                         c_int64, errcheck=None, ctx=MpvRenderCtxHandle)
_handle_func('mpv_render_context_render',               [POINTER(MpvRenderParam)],                                  c_int, ec_errcheck,     ctx=MpvRenderCtxHandle)
_handle_func('mpv_render_context_report_swap',          [],                                                         None, errcheck=None,    ctx=MpvRenderCtxHandle)
_handle_func('mpv_render_context_free',                 [],                                                         None, errcheck=None,    ctx=MpvRenderCtxHandle)


# Deprecated in v0.29.0 and may disappear eventually
if hasattr(backend, 'mpv_get_sub_api'):
    _handle_func('mpv_get_sub_api',             [MpvSubApi],                                c_void_p, notnull_errcheck, deprecated=True)

    _handle_gl_func('mpv_opengl_cb_set_update_callback',    [OpenGlCbUpdateFn, c_void_p], deprecated=True)
    _handle_gl_func('mpv_opengl_cb_init_gl',                [c_char_p, OpenGlCbGetProcAddrFn, c_void_p],    c_int, deprecated=True)
    _handle_gl_func('mpv_opengl_cb_draw',                   [c_int, c_int, c_int],                          c_int, deprecated=True)
    _handle_gl_func('mpv_opengl_cb_render',                 [c_int, c_int],                                 c_int, deprecated=True)
    _handle_gl_func('mpv_opengl_cb_report_flip',            [c_ulonglong],                                  c_int, deprecated=True)
    _handle_gl_func('mpv_opengl_cb_uninit_gl',              [],                                             c_int, deprecated=True)


def _mpv_coax_proptype(value, proptype=str):
    """Intelligently coax the given python value into something that can be understood as a proptype property."""
    if type(value) is bytes:
        return value;
    elif type(value) is bool:
        return b'yes' if value else b'no'
    elif proptype in (str, int, float):
        return str(proptype(value)).encode('utf-8')
    else:
        raise TypeError('Cannot coax value of type {} into property type {}'.format(type(value), proptype))

def _make_node_str_list(l):
    """Take a list of python objects and make a MPV string node array from it.

    As an example, the python list ``l = [ "foo", 23, false ]`` will result in the following MPV node object::

        struct mpv_node {
            .format = MPV_NODE_ARRAY,
            .u.list = *(struct mpv_node_array){
                .num = len(l),
                .keys = NULL,
                .values = struct mpv_node[len(l)] {
                    { .format = MPV_NODE_STRING, .u.string = l[0] },
                    { .format = MPV_NODE_STRING, .u.string = l[1] },
                    ...
                }
            }
        }
    """
    char_ps = [ c_char_p(_mpv_coax_proptype(e, str)) for e in l ]
    node_list = MpvNodeList(
        num=len(l),
        keys=None,
        values=( MpvNode * len(l))( *[ MpvNode(
                format=MpvFormat.STRING,
                val=MpvNodeUnion(string=p))
            for p in char_ps ]))
    node = MpvNode(
        format=MpvFormat.NODE_ARRAY,
        val=MpvNodeUnion(list=pointer(node_list)))
    return char_ps, node_list, node, cast(pointer(node), c_void_p)


def _event_generator(handle):
    while True:
        event = _mpv_wait_event(handle, -1).contents
        if event.event_id.value == MpvEventID.NONE:
            raise StopIteration()
        yield event


def _event_loop(event_handle, playback_cond, event_callbacks, message_handlers, property_handlers, log_handler):
    for event in _event_generator(event_handle):
        try:
            devent = event.as_dict(decoder=lazy_decoder) # copy data from ctypes
            eid = devent['event_id']
            for callback in event_callbacks:
                callback(devent)
            if eid in (MpvEventID.SHUTDOWN, MpvEventID.END_FILE):
                with playback_cond:
                    playback_cond.notify_all()
            if eid == MpvEventID.PROPERTY_CHANGE:
                pc = devent['event']
                name, value, _fmt = pc['name'], pc['value'], pc['format']

                for handler in property_handlers[name]:
                    handler(name, value)
            if eid == MpvEventID.LOG_MESSAGE and log_handler is not None:
                ev = devent['event']
                log_handler(ev['level'], ev['prefix'], ev['text'])
            if eid == MpvEventID.CLIENT_MESSAGE:
                # {'event': {'args': ['key-binding', 'foo', 'u-', 'g']}, 'reply_userdata': 0, 'error': 0, 'event_id': 16}
                target, *args = devent['event']['args']
                if target in message_handlers:
                    message_handlers[target](*args)
            if eid == MpvEventID.SHUTDOWN:
                _mpv_detach_destroy(event_handle)
                return
        except Exception as e:
            traceback.print_exc()

_py_to_mpv = lambda name: name.replace('_', '-')
_mpv_to_py = lambda name: name.replace('-', '_')

class _Proxy:
    def __init__(self, mpv):
        super().__setattr__('mpv', mpv)

class _PropertyProxy(_Proxy):
    def __dir__(self):
        return super().__dir__() + [ name.replace('-', '_') for name in self.mpv.property_list ]

class _FileLocalProxy(_Proxy):
    def __getitem__(self, name):
        return self.mpv.__getitem__(name, file_local=True)

    def __setitem__(self, name, value):
        return self.mpv.__setitem__(name, value, file_local=True)

    def __iter__(self):
        return iter(self.mpv)

class _OSDPropertyProxy(_PropertyProxy):
    def __getattr__(self, name):
        return self.mpv._get_property(_py_to_mpv(name), fmt=MpvFormat.OSD_STRING)

    def __setattr__(self, _name, _value):
        raise AttributeError('OSD properties are read-only. Please use the regular property API for writing.')

class _DecoderPropertyProxy(_PropertyProxy):
    def __init__(self, mpv, decoder):
        super().__init__(mpv)
        super().__setattr__('_decoder', decoder)

    def __getattr__(self, name):
        return self.mpv._get_property(_py_to_mpv(name), decoder=self._decoder)

    def __setattr__(self, name, value):
        setattr(self.mpv, _py_to_mpv(name), value)

class GeneratorStream:
    """Transform a python generator into an mpv-compatible stream object. This only supports size() and read(), and
    does not support seek(), close() or cancel().
    """

    def __init__(self, generator_fun, size=None):
        self._generator_fun = generator_fun
        self.size = size

    def seek(self, offset):
        self._read_iter = iter(self._generator_fun())
        self._read_chunk = b''
        return 0 # We only support seeking to the first byte atm
        # implementation in case seeking to arbitrary offsets would be necessary
        # while offset > 0:
        #     offset -= len(self.read(offset))
        # return offset

    def read(self, size):
        if not self._read_chunk:
            try:
                self._read_chunk += next(self._read_iter)
            except StopIteration:
                return b''
        rv, self._read_chunk = self._read_chunk[:size], self._read_chunk[size:]
        return rv

    def close(self):
        self._read_iter = iter([]) # make next read() call return EOF

    def cancel(self):
        self._read_iter = iter([]) # make next read() call return EOF
        # TODO?

class MPV(object):
    """See man mpv(1) for the details of the implemented commands. All mpv properties can be accessed as
    ``my_mpv.some_property`` and all mpv options can be accessed as ``my_mpv['some-option']``.

    By default, properties are returned as decoded ``str`` and an error is thrown if the value does not contain valid
    utf-8. To get a decoded ``str`` if possibly but ``bytes`` instead of an error if not, use
    ``my_mpv.lazy.some_property``. To always get raw ``bytes``, use ``my_mpv.raw.some_property``.  To access a
    property's decoded OSD value, use ``my_mpv.osd.some_property``.

    To get API information on an option, use ``my_mpv.option_info('option-name')``. To get API information on a
    property, use ``my_mpv.properties['property-name']``. Take care to use mpv's dashed-names instead of the
    underscore_names exposed on the python object.

    To make your program not barf hard the first time its used on a weird file system **always** access properties
    containing file names or file tags through ``MPV.raw``.  """
    def __init__(self, *extra_mpv_flags, log_handler=None, start_event_thread=True, loglevel=None, **extra_mpv_opts):
        """Create an MPV instance.

        Extra arguments and extra keyword arguments will be passed to mpv as options.
        """

        self.handle = _mpv_create()
        self._event_thread = None

        _mpv_set_option_string(self.handle, b'audio-display', b'no')
        istr = lambda o: ('yes' if o else 'no') if type(o) is bool else str(o)
        try:
            for flag in extra_mpv_flags:
                _mpv_set_option_string(self.handle, flag.encode('utf-8'), b'')
            for k,v in extra_mpv_opts.items():
                _mpv_set_option_string(self.handle, k.replace('_', '-').encode('utf-8'), istr(v).encode('utf-8'))
        finally:
            _mpv_initialize(self.handle)

        self.osd = _OSDPropertyProxy(self)
        self.file_local = _FileLocalProxy(self)
        self.raw    = _DecoderPropertyProxy(self, identity_decoder)
        self.strict = _DecoderPropertyProxy(self, strict_decoder)
        self.lazy   = _DecoderPropertyProxy(self, lazy_decoder)

        self._event_callbacks = []
        self._property_handlers = collections.defaultdict(lambda: [])
        self._message_handlers = {}
        self._key_binding_handlers = {}
        self._playback_cond = threading.Condition()
        self._event_handle = _mpv_create_client(self.handle, b'py_event_handler')
        self._loop = partial(_event_loop, self._event_handle, self._playback_cond, self._event_callbacks,
                self._message_handlers, self._property_handlers, log_handler)
        self._stream_protocol_cbs = {}
        self._stream_protocol_frontends = collections.defaultdict(lambda: {})
        self.register_stream_protocol('python', self._python_stream_open)
        self._python_streams = {}
        self._python_stream_catchall = None
        if loglevel is not None or log_handler is not None:
            self.set_loglevel(loglevel or 'terminal-default')
        if start_event_thread:
            self._event_thread = threading.Thread(target=self._loop, name='MPVEventHandlerThread')
            self._event_thread.setDaemon(True)
            self._event_thread.start()
        else:
            self._event_thread = None

    def wait_for_playback(self):
        """Waits until playback of the current title is paused or done."""
        with self._playback_cond:
            self._playback_cond.wait()

    def wait_for_property(self, name, cond=lambda val: val, level_sensitive=True):
        """Waits until ``cond`` evaluates to a truthy value on the named property. This can be used to wait for
        properties such as ``idle_active`` indicating the player is done with regular playback and just idling around
        """
        sema = threading.Semaphore(value=0)
        def observer(name, val):
            if cond(val):
                sema.release()
        self.observe_property(name, observer)
        if not level_sensitive or not cond(getattr(self, name.replace('-', '_'))):
            sema.acquire()
        self.unobserve_property(name, observer)

    def __del__(self):
        if self.handle:
            self.terminate()

    def terminate(self):
        """Properly terminates this player instance. Preferably use this instead of relying on python's garbage
        collector to cause this to be called from the object's destructor.
        """
        self.handle, handle = None, self.handle
        if threading.current_thread() is self._event_thread:
            # Handle special case to allow event handle to be detached.
            # This is necessary since otherwise the event thread would deadlock itself.
            grim_reaper = threading.Thread(target=lambda: _mpv_terminate_destroy(handle))
            grim_reaper.start()
        else:
            _mpv_terminate_destroy(handle)
            if self._event_thread:
                self._event_thread.join()

    def set_loglevel(self, level):
        """Set MPV's log level. This adjusts which output will be sent to this object's log handlers. If you just want
        mpv's regular terminal output, you don't need to adjust this but just need to pass a log handler to the MPV
        constructur such as ``MPV(log_handler=print)``.

        Valid log levels are "no", "fatal", "error", "warn", "info", "v" "debug" and "trace". For details see your mpv's
        client.h header file.
        """
        _mpv_request_log_messages(self._event_handle, level.encode('utf-8'))

    def command(self, name, *args):
        """Execute a raw command."""
        args = [name.encode('utf-8')] + [ (arg if type(arg) is bytes else str(arg).encode('utf-8'))
                for arg in args if arg is not None ] + [None]
        _mpv_command(self.handle, (c_char_p*len(args))(*args))

    def node_command(self, name, *args, decoder=strict_decoder):
        _1, _2, _3, pointer = _make_node_str_list([name, *args])
        out = cast(create_string_buffer(sizeof(MpvNode)), POINTER(MpvNode))
        ppointer = cast(pointer, POINTER(MpvNode))
        _mpv_command_node(self.handle, ppointer, out)
        rv = out.contents.node_value(decoder=decoder)
        _mpv_free_node_contents(out)
        return rv

    def seek(self, amount, reference="relative", precision="default-precise"):
        """Mapped mpv seek command, see man mpv(1)."""
        self.command('seek', amount, reference, precision)

    def revert_seek(self):
        """Mapped mpv revert_seek command, see man mpv(1)."""
        self.command('revert_seek');

    def frame_step(self):
        """Mapped mpv frame_step command, see man mpv(1)."""
        self.command('frame_step')

    def frame_back_step(self):
        """Mapped mpv frame_back_step command, see man mpv(1)."""
        self.command('frame_back_step')

    def property_add(self, name, value=1):
        """Add the given value to the property's value. On overflow or underflow, clamp the property to the maximum. If
        ``value`` is omitted, assume ``1``.
        """
        self.command('add', name, value)

    def property_multiply(self, name, factor):
        """Multiply the value of a property with a numeric factor."""
        self.command('multiply', name, factor)

    def cycle(self, name, direction='up'):
        """Cycle the given property. ``up`` and ``down`` set the cycle direction. On overflow, set the property back to
        the minimum, on underflow set it to the maximum. If ``up`` or ``down`` is omitted, assume ``up``.
        """
        self.command('cycle', name, direction)

    def screenshot(self, includes='subtitles', mode='single'):
        """Mapped mpv screenshot command, see man mpv(1)."""
        self.command('screenshot', includes, mode)

    def screenshot_to_file(self, filename, includes='subtitles'):
        """Mapped mpv screenshot_to_file command, see man mpv(1)."""
        self.command('screenshot_to_file', filename.encode(fs_enc), includes)

    def screenshot_raw(self, includes='subtitles'):
        """Mapped mpv screenshot_raw command, see man mpv(1). Returns a pillow Image object."""
        from PIL import Image
        res = self.node_command('screenshot-raw', includes)
        if res['format'] != 'bgr0':
            raise ValueError('Screenshot in unknown format "{}". Currently, only bgr0 is supported.'
                    .format(res['format']))
        img = Image.frombytes('RGBA', (res['stride']//4, res['h']), res['data'])
        b,g,r,a = img.split()
        return Image.merge('RGB', (r,g,b))

    def playlist_next(self, mode='weak'):
        """Mapped mpv playlist_next command, see man mpv(1)."""
        self.command('playlist_next', mode)

    def playlist_prev(self, mode='weak'):
        """Mapped mpv playlist_prev command, see man mpv(1)."""
        self.command('playlist_prev', mode)

    @staticmethod
    def _encode_options(options):
        return ','.join('{}={}'.format(str(key), str(val)) for key, val in options.items())

    def loadfile(self, filename, mode='replace', **options):
        """Mapped mpv loadfile command, see man mpv(1)."""
        self.command('loadfile', filename.encode(fs_enc), mode, MPV._encode_options(options))

    def loadlist(self, playlist, mode='replace'):
        """Mapped mpv loadlist command, see man mpv(1)."""
        self.command('loadlist', playlist.encode(fs_enc), mode)

    def playlist_clear(self):
        """Mapped mpv playlist_clear command, see man mpv(1)."""
        self.command('playlist_clear')

    def playlist_remove(self, index='current'):
        """Mapped mpv playlist_remove command, see man mpv(1)."""
        self.command('playlist_remove', index)

    def playlist_move(self, index1, index2):
        """Mapped mpv playlist_move command, see man mpv(1)."""
        self.command('playlist_move', index1, index2)

    def run(self, command, *args):
        """Mapped mpv run command, see man mpv(1)."""
        self.command('run', command, *args)

    def quit(self, code=None):
        """Mapped mpv quit command, see man mpv(1)."""
        self.command('quit', code)

    def quit_watch_later(self, code=None):
        """Mapped mpv quit_watch_later command, see man mpv(1)."""
        self.command('quit_watch_later', code)

    def sub_add(self, filename):
        """Mapped mpv sub_add command, see man mpv(1)."""
        self.command('sub_add', filename.encode(fs_enc))

    def sub_remove(self, sub_id=None):
        """Mapped mpv sub_remove command, see man mpv(1)."""
        self.command('sub_remove', sub_id)

    def sub_reload(self, sub_id=None):
        """Mapped mpv sub_reload command, see man mpv(1)."""
        self.command('sub_reload', sub_id)

    def sub_step(self, skip):
        """Mapped mpv sub_step command, see man mpv(1)."""
        self.command('sub_step', skip)

    def sub_seek(self, skip):
        """Mapped mpv sub_seek command, see man mpv(1)."""
        self.command('sub_seek', skip)

    def toggle_osd(self):
        """Mapped mpv osd command, see man mpv(1)."""
        self.command('osd')

    def show_text(self, string, duration='-1', level=None):
        """Mapped mpv show_text command, see man mpv(1)."""
        self.command('show_text', string, duration, level)

    def show_progress(self):
        """Mapped mpv show_progress command, see man mpv(1)."""
        self.command('show_progress')

    def discnav(self, command):
        """Mapped mpv discnav command, see man mpv(1)."""
        self.command('discnav', command)

    def write_watch_later_config(self):
        """Mapped mpv write_watch_later_config command, see man mpv(1)."""
        self.command('write_watch_later_config')

    def overlay_add(self, overlay_id, x, y, file_or_fd, offset, fmt, w, h, stride):
        """Mapped mpv overlay_add command, see man mpv(1)."""
        self.command('overlay_add', overlay_id, x, y, file_or_fd, offset, fmt, w, h, stride)

    def overlay_remove(self, overlay_id):
        """Mapped mpv overlay_remove command, see man mpv(1)."""
        self.command('overlay_remove', overlay_id)

    def script_message(self, *args):
        """Mapped mpv script_message command, see man mpv(1)."""
        self.command('script_message', *args)

    def script_message_to(self, target, *args):
        """Mapped mpv script_message_to command, see man mpv(1)."""
        self.command('script_message_to', target, *args)

    def observe_property(self, name, handler):
        """Register an observer on the named property. An observer is a function that is called with the new property
        value every time the property's value is changed. The basic function signature is ``fun(property_name,
        new_value)`` with new_value being the decoded property value as a python object. This function can be used as a
        function decorator if no handler is given.

        To unregister the observer, call either of ``mpv.unobserve_property(name, handler)``,
        ``mpv.unobserve_all_properties(handler)`` or the handler's ``unregister_mpv_properties`` attribute::

            @player.observe_property('volume')
            def my_handler(new_volume, *):
                print("It's loud!", volume)

            my_handler.unregister_mpv_properties()
        """
        self._property_handlers[name].append(handler)
        _mpv_observe_property(self._event_handle, hash(name)&0xffffffffffffffff, name.encode('utf-8'), MpvFormat.NODE)

    def property_observer(self, name):
        """Function decorator to register a property observer. See ``MPV.observe_property`` for details."""
        def wrapper(fun):
            self.observe_property(name, fun)
            fun.unobserve_mpv_properties = lambda: self.unobserve_property(name, fun)
            return fun
        return wrapper

    def unobserve_property(self, name, handler):
        """Unregister a property observer. This requires both the observed property's name and the handler function that
        was originally registered as one handler could be registered for several properties. To unregister a handler
        from *all* observed properties see ``unobserve_all_properties``.
        """
        self._property_handlers[name].remove(handler)
        if not self._property_handlers[name]:
            _mpv_unobserve_property(self._event_handle, hash(name)&0xffffffffffffffff)

    def unobserve_all_properties(self, handler):
        """Unregister a property observer from *all* observed properties."""
        for name in self._property_handlers:
            self.unobserve_property(name, handler)

    def register_message_handler(self, target, handler=None):
        """Register a mpv script message handler. This can be used to communicate with embedded lua scripts. Pass the
        script message target name this handler should be listening to and the handler function.

        WARNING: Only one handler can be registered at a time for any given target.

        To unregister the message handler, call its ``unregister_mpv_messages`` function::

            player = mpv.MPV()
            @player.message_handler('foo')
            def my_handler(some, args):
                print(args)

            my_handler.unregister_mpv_messages()
        """
        self._register_message_handler_internal(target, handler)

    def _register_message_handler_internal(self, target, handler):
        self._message_handlers[target] = handler

    def unregister_message_handler(self, target_or_handler):
        """Unregister a mpv script message handler for the given script message target name.

        You can also call the ``unregister_mpv_messages`` function attribute set on the handler function when it is
        registered.
        """
        if isinstance(target_or_handler, str):
            del self._message_handlers[target_or_handler]
        else:
            for key, val in self._message_handlers.items():
                if val == target_or_handler:
                    del self._message_handlers[key]

    def message_handler(self, target):
        """Decorator to register a mpv script message handler.

        WARNING: Only one handler can be registered at a time for any given target.

        To unregister the message handler, call its ``unregister_mpv_messages`` function::

            player = mpv.MPV()
            @player.message_handler('foo')
            def my_handler(some, args):
                print(args)

            my_handler.unregister_mpv_messages()
        """
        def register(handler):
            self._register_message_handler_internal(target, handler)
            handler.unregister_mpv_messages = lambda: self.unregister_message_handler(handler)
            return handler
        return register

    def register_event_callback(self, callback):
        """Register a blanket event callback receiving all event types.

        To unregister the event callback, call its ``unregister_mpv_events`` function::

            player = mpv.MPV()
            @player.event_callback('shutdown')
            def my_handler(event):
                print('It ded.')

            my_handler.unregister_mpv_events()
        """
        self._event_callbacks.append(callback)

    def unregister_event_callback(self, callback):
        """Unregiser an event callback."""
        self._event_callbacks.remove(callback)

    def event_callback(self, *event_types):
        """Function decorator to register a blanket event callback for the given event types. Event types can be given
        as str (e.g.  'start-file'), integer or MpvEventID object.

        WARNING: Due to the way this is filtering events, this decorator cannot be chained with itself.

        To unregister the event callback, call its ``unregister_mpv_events`` function::

            player = mpv.MPV()
            @player.event_callback('shutdown')
            def my_handler(event):
                print('It ded.')

            my_handler.unregister_mpv_events()
        """
        def register(callback):
            types = [MpvEventID.from_str(t) if isinstance(t, str) else t for t in event_types] or MpvEventID.ANY
            @wraps(callback)
            def wrapper(event, *args, **kwargs):
                if event['event_id'] in types:
                    callback(event, *args, **kwargs)
            self._event_callbacks.append(wrapper)
            wrapper.unregister_mpv_events = partial(self.unregister_event_callback, wrapper)
            return wrapper
        return register

    @staticmethod
    def _binding_name(callback_or_cmd):
        return 'py_kb_{:016x}'.format(hash(callback_or_cmd)&0xffffffffffffffff)

    def on_key_press(self, keydef, mode='force'):
        """Function decorator to register a simplified key binding. The callback is called whenever the key given is
        *pressed*.

        To unregister the callback function, you can call its ``unregister_mpv_key_bindings`` attribute::

            player = mpv.MPV()
            @player.on_key_press('Q')
            def binding():
                print('blep')

            binding.unregister_mpv_key_bindings()

        WARNING: For a single keydef only a single callback/command can be registered at the same time. If you register
        a binding multiple times older bindings will be overwritten and there is a possibility of references leaking. So
        don't do that.

        The BIG FAT WARNING regarding untrusted keydefs from the key_binding method applies here as well.
        """
        def register(fun):
            @self.key_binding(keydef, mode)
            @wraps(fun)
            def wrapper(state='p-', name=None, char=None):
                if state[0] in ('d', 'p'):
                    fun()
            return wrapper
        return register

    def key_binding(self, keydef, mode='force'):
        """Function decorator to register a low-level key binding.

        The callback function signature is ``fun(key_state, key_name)`` where ``key_state`` is either ``'U'`` for "key
        up" or ``'D'`` for "key down".

        The keydef format is: ``[Shift+][Ctrl+][Alt+][Meta+]<key>`` where ``<key>`` is either the literal character the
        key produces (ASCII or Unicode character), or a symbolic name (as printed by ``mpv --input-keylist``).

        To unregister the callback function, you can call its ``unregister_mpv_key_bindings`` attribute::

            player = mpv.MPV()
            @player.key_binding('Q')
            def binding(state, name, char):
                print('blep')

            binding.unregister_mpv_key_bindings()

        WARNING: For a single keydef only a single callback/command can be registered at the same time. If you register
        a binding multiple times older bindings will be overwritten and there is a possibility of references leaking. So
        don't do that.

        BIG FAT WARNING: mpv's key binding mechanism is pretty powerful.  This means, you essentially get arbitrary code
        exectution through key bindings. This interface makes some limited effort to sanitize the keydef given in the
        first parameter, but YOU SHOULD NOT RELY ON THIS IN FOR SECURITY. If your input comes from config files, this is
        completely fine--but, if you are about to pass untrusted input into this parameter, better double-check whether
        this is secure in your case.
        """
        def register(fun):
            fun.mpv_key_bindings = getattr(fun, 'mpv_key_bindings', []) + [keydef]
            def unregister_all():
                for keydef in fun.mpv_key_bindings:
                    self.unregister_key_binding(keydef)
            fun.unregister_mpv_key_bindings = unregister_all

            self.register_key_binding(keydef, fun, mode)
            return fun
        return register

    def register_key_binding(self, keydef, callback_or_cmd, mode='force'):
        """Register a key binding. This takes an mpv keydef and either a string containing a mpv command or a python
        callback function.  See ``MPV.key_binding`` for details.
        """
        if not re.match(r'(Shift+)?(Ctrl+)?(Alt+)?(Meta+)?(.|\w+)', keydef):
            raise ValueError('Invalid keydef. Expected format: [Shift+][Ctrl+][Alt+][Meta+]<key>\n'
                    '<key> is either the literal character the key produces (ASCII or Unicode character), or a '
                    'symbolic name (as printed by --input-keylist')
        binding_name = MPV._binding_name(keydef)
        if callable(callback_or_cmd):
            self._key_binding_handlers[binding_name] = callback_or_cmd
            self.register_message_handler('key-binding', self._handle_key_binding_message)
            self.command('define-section',
                    binding_name, '{} script-binding py_event_handler/{}'.format(keydef, binding_name), mode)
        elif isinstance(callback_or_cmd, str):
            self.command('define-section', binding_name, '{} {}'.format(keydef, callback_or_cmd), mode)
        else:
            raise TypeError('register_key_binding expects either an str with an mpv command or a python callable.')
        self.command('enable-section', binding_name, 'allow-hide-cursor+allow-vo-dragging')

    def _handle_key_binding_message(self, binding_name, key_state, key_name=None, key_char=None):
        self._key_binding_handlers[binding_name](key_state, key_name, key_char)

    def unregister_key_binding(self, keydef):
        """Unregister a key binding by keydef."""
        binding_name = MPV._binding_name(keydef)
        self.command('disable-section', binding_name)
        self.command('define-section', binding_name, '')
        if binding_name in self._key_binding_handlers:
            del self._key_binding_handlers[binding_name]
            if not self._key_binding_handlers:
                self.unregister_message_handler('key-binding')

    def register_stream_protocol(self, proto, open_fn=None):
        """ Register a custom stream protocol as documented in libmpv/stream_cb.h:
            https://github.com/mpv-player/mpv/blob/master/libmpv/stream_cb.h

            proto is the protocol scheme, e.g. "foo" for "foo://" urls.

            This function can either be used with two parameters or it can be used as a decorator on the target
            function.

            open_fn is a function taking an URI string and returning an mpv stream object.
            open_fn may raise a ValueError to signal libmpv the URI could not be opened.

            The mpv stream protocol is as follows:
            class Stream:
                @property
                def size(self):
                    return None # unknown size
                    return size # int with size in bytes

                def read(self, size):
                    ...
                    return read # non-empty bytes object with input
                    return b'' # empty byte object signals permanent EOF

                def seek(self, pos):
                    return new_offset # integer with new byte offset. The new offset may be before the requested offset
                    in case an exact seek is inconvenient.

                def close(self):
                    ...

                # def cancel(self): (future API versions only)
                #     Abort a running read() or seek() operation
                #     ...

        """

        def decorator(open_fn):
            @StreamOpenFn
            def open_backend(_userdata, uri, cb_info):
                try:
                    frontend = open_fn(uri.decode('utf-8'))
                except ValueError:
                    return ErrorCode.LOADING_FAILED

                def read_backend(_userdata, buf, bufsize):
                    data = frontend.read(bufsize)
                    for i in range(len(data)):
                        buf[i] = data[i]
                    return len(data)

                cb_info.contents.cookie = None
                read = cb_info.contents.read = StreamReadFn(read_backend)
                close = cb_info.contents.close = StreamCloseFn(lambda _userdata: frontend.close())

                seek, size, cancel = None, None, None
                if hasattr(frontend, 'seek'):
                    seek = cb_info.contents.seek = StreamSeekFn(lambda _userdata, offx: frontend.seek(offx))
                if hasattr(frontend, 'size') and frontend.size is not None:
                    size = cb_info.contents.size = StreamSizeFn(lambda _userdata: frontend.size)

                # Future API versions only
                # if hasattr(frontend, 'cancel'):
                #     cb_info.contents.cancel = StreamCancelFn(lambda _userdata: frontend.cancel())

                # keep frontend and callbacks in memory forever (TODO)
                frontend._registered_callbacks = [read, close, seek, size, cancel]
                self._stream_protocol_frontends[proto][uri] = frontend
                return 0

            if proto in self._stream_protocol_cbs:
                raise KeyError('Stream protocol already registered')
            self._stream_protocol_cbs[proto] = [open_backend]
            _mpv_stream_cb_add_ro(self.handle, proto.encode('utf-8'), c_void_p(), open_backend)

            return open_fn

        if open_fn is not None:
            decorator(open_fn)
        return decorator

    # Convenience functions
    def play(self, filename):
        """Play a path or URL (requires ``ytdl`` option to be set)."""
        self.loadfile(filename)

    @property
    def playlist_filenames(self):
        """Return all playlist item file names/URLs as a list of strs."""
        return [element['filename'] for element in self.playlist]

    def playlist_append(self, filename, **options):
        """Append a path or URL to the playlist. This does not start playing the file automatically. To do that, use
        ``MPV.loadfile(filename, 'append-play')``."""
        self.loadfile(filename, 'append', **options)

    # "Python stream" logic. This is some porcelain for directly playing data from python generators.

    def _python_stream_open(self, uri):
        """Internal handler for python:// protocol streams registered through @python_stream(...) and
        @python_stream_catchall
        """
        name, = re.fullmatch('python://(.*)', uri).groups()

        if name in self._python_streams:
            generator_fun, size = self._python_streams[name]
        else:
            if self._python_stream_catchall is not None:
                generator_fun, size = self._python_stream_catchall(name)
            else:
                raise ValueError('Python stream name not found and no catch-all defined')

        return GeneratorStream(generator_fun, size)

    def python_stream(self, name=None, size=None):
        """Register a generator for the python stream with the given name.

        name is the name, i.e. the part after the "python://" in the URI, that this generator is registered as.
        size is the total number of bytes in the stream (if known).

        Any given name can only be registered once. The catch-all can also only be registered once. To unregister a
        stream, call the .unregister function set on the callback.

        The generator signals EOF by returning, manually raising StopIteration or by yielding b'', an empty bytes
        object.

        The generator may be called multiple times if libmpv seeks or loops.

        See also: @mpv.python_stream_catchall

        @mpv.python_stream('foobar')
        def reader():
            for chunk in chunks:
                yield chunk
        mpv.play('python://foobar')
        mpv.wait_for_playback()
        reader.unregister()
        """
        def register(cb):
            if name in self._python_streams:
                raise KeyError('Python stream name "{}" is already registered'.format(name))
            self._python_streams[name] = (cb, size)
            def unregister():
                if name not in self._python_streams or\
                        self._python_streams[name][0] is not cb: # This is just a basic sanity check
                    raise RuntimeError('Python stream has already been unregistered')
                del self._python_streams[name]
            cb.unregister = unregister
            return cb
        return register

    def python_stream_catchall(self, cb):
        """ Register a catch-all python stream to be called when no name matches can be found. Use this decorator on a
        function that takes a name argument and returns a (generator, size) tuple (with size being None if unknown).

        An invalid URI can be signalled to libmpv by raising a ValueError inside the callback.

        See also: @mpv.python_stream(name, size)

        @mpv.python_stream_catchall
        def catchall(name):
            if not name.startswith('foo'):
                raise ValueError('Unknown Name')

            def foo_reader():
                with open(name, 'rb') as f:
                    while True:
                        chunk = f.read(1024)
                        if not chunk:
                            break
                        yield chunk
            return foo_reader, None
        mpv.play('python://foo23')
        mpv.wait_for_playback()
        catchall.unregister()
        """
        if self._python_stream_catchall is not None:
            raise KeyError('A catch-all python stream is already registered')

        self._python_stream_catchall = cb
        def unregister():
            if self._python_stream_catchall is not cb:
                    raise RuntimeError('This catch-all python stream has already been unregistered')
            self._python_stream_catchall = None
        cb.unregister = unregister
        return cb

    # Property accessors
    def _get_property(self, name, decoder=strict_decoder, fmt=MpvFormat.NODE):
        out = create_string_buffer(sizeof(MpvNode))
        try:
            cval = _mpv_get_property(self.handle, name.encode('utf-8'), fmt, out)

            if fmt is MpvFormat.OSD_STRING:
                return cast(out, POINTER(c_char_p)).contents.value.decode('utf-8')
            elif fmt is MpvFormat.NODE:
                rv = cast(out, POINTER(MpvNode)).contents.node_value(decoder=decoder)
                _mpv_free_node_contents(out)
                return rv
            else:
                raise TypeError('_get_property only supports NODE and OSD_STRING formats.')
        except PropertyUnavailableError as ex:
            return None

    def _set_property(self, name, value):
        ename = name.encode('utf-8')
        if isinstance(value, (list, set, dict)):
            _1, _2, _3, pointer = _make_node_str_list(value)
            _mpv_set_property(self.handle, ename, MpvFormat.NODE, pointer)
        else:
            _mpv_set_property_string(self.handle, ename, _mpv_coax_proptype(value))

    def __getattr__(self, name):
        return self._get_property(_py_to_mpv(name), lazy_decoder)

    def __setattr__(self, name, value):
            try:
                if name != 'handle' and not name.startswith('_'):
                    self._set_property(_py_to_mpv(name), value)
                else:
                    super().__setattr__(name, value)
            except AttributeError:
                super().__setattr__(name, value)

    def __dir__(self):
        return super().__dir__() + [ name.replace('-', '_') for name in self.property_list ]

    @property
    def properties(self):
        return { name: self.option_info(name) for name in self.property_list }

    # Dict-like option access
    def __getitem__(self, name, file_local=False):
        """Get an option value."""
        prefix = 'file-local-options/' if file_local else 'options/'
        return self._get_property(prefix+name, lazy_decoder)

    def __setitem__(self, name, value, file_local=False):
        """Set an option value."""
        prefix = 'file-local-options/' if file_local else 'options/'
        return self._set_property(prefix+name, value)

    def __iter__(self):
        """Iterate over all option names."""
        return iter(self.options)

    def option_info(self, name):
        """Get information on the given option."""
        try:
            return self._get_property('option-info/'+name)
        except AttributeError:
            return None

class MpvRenderContext:
    def __init__(self, mpv, api_type, **kwargs):
        self._mpv = mpv
        kwargs['api_type'] = api_type

        buf = cast(create_string_buffer(sizeof(MpvRenderCtxHandle)), POINTER(MpvRenderCtxHandle))
        _mpv_render_context_create(buf, mpv.handle, kwargs_to_render_param_array(kwargs))
        self._handle = buf.contents

    def free(self):
        _mpv_render_context_free(self._handle)

    def __setattr__(self, name, value):
        if name.startswith('_'):
            super().__setattr__(name, value)

        elif name == 'update_cb':
            func = value if value else (lambda: None)
            self._update_cb = value
            self._update_fn_wrapper = RenderUpdateFn(lambda _userdata: func())
            _mpv_render_context_set_update_callback(self._handle, self._update_fn_wrapper, None)

        else:
            param = MpvRenderParam(name, value)
            _mpv_render_context_set_parameter(self._handle, param)

    def __getattr__(self, name):
        if name == 'update_cb':
            return self._update_cb

        elif name == 'handle':
            return self._handle

        param = MpvRenderParam(name)
        data_type = type(param.data.contents)
        buf = cast(create_string_buffer(sizeof(data_type)), POINTER(data_type))
        param.data = buf
        _mpv_render_context_get_info(self._handle, param)
        return buf.contents.as_dict()

    def update(self):
        """ Calls mpv_render_context_update and returns the MPV_RENDER_UPDATE_FRAME flag (see render.h) """
        return bool(_mpv_render_context_update(self._handle) & 1)

    def render(self, **kwargs):
        _mpv_render_context_render(self._handle, kwargs_to_render_param_array(kwargs))

    def report_swap(self):
        _mpv_render_context_report_swap(self._handle)<|MERGE_RESOLUTION|>--- conflicted
+++ resolved
@@ -15,6 +15,14 @@
 # You should have received a copy of the GNU Affero General Public License along with this program.  If not, see
 # <http://www.gnu.org/licenses/>.
 #
+#
+# changes in feeluown:
+#
+# 1. read MPV_DYLIB_PATH from environ
+#    https://github.com/feeluown/FeelUOwn/pull/325
+#
+#
+
 
 from ctypes import *
 import ctypes.util
@@ -27,28 +35,19 @@
 import re
 import traceback
 
-MPV_DYLIB_PATH = None
-if "MPV_DYLIB_PATH" in os.environ:
-    MPV_DYLIB_PATH = os.environ["MPV_DYLIB_PATH"]
+_env_name = "MPV_DYLIB_PATH"
+_nt_err_msg = ('Cannot find mpv-1.dll in your system %PATH%. One way to deal with this is to ship mpv-1.dll '
+               'with your script and put the directory your script is in into %PATH% before "import mpv": '
+               'os.environ["PATH"] = os.path.dirname(__file__) + os.pathsep + os.environ["PATH"] '
+               'If mpv-1.dll is located elsewhere, you can add that path to os.environ["PATH"].')
+_nix_err_msg = ("Cannot find libmpv in the usual places. Depending on your distro, you may try installing an "
+                "mpv-devel or mpv-libs package. If you have libmpv around but this script can't find it, consult "
+                "the documentation for ctypes.util.find_library which this script uses to look up the library "
+                "filename.")
 
 if os.name == 'nt':
-<<<<<<< HEAD
-    dll = ctypes.util.find_library('mpv-1.dll')
-    if dll is None:
-        raise OSError('Cannot find mpv-1.dll in your system %PATH%. One way to deal with this is to ship mpv-1.dll '
-                      'with your script and put the directory your script is in into %PATH% before "import mpv": '
-                      'os.environ["PATH"] = os.path.dirname(__file__) + os.pathsep + os.environ["PATH"] '
-                      'If mpv-1.dll is located elsewhere, you can add that path to os.environ["PATH"].')
-    backend = CDLL(dll)
-=======
-    try:
-        backend = CDLL('mpv-1.dll' if MPV_DYLIB_PATH is None else MPV_DYLIB_PATH)
-    except FileNotFoundError:
-        if MPV_DYLIB_PATH is None:
-            backend = CDLL(str(ctypes.util.find_library('mpv-1.dll')))
-        else:
-            raise FileNotFoundError("Could not find module 'mpv-1.dll'.")
->>>>>>> de836ec8
+    _default_mpv_dylib = 'mpv-1.dll'
+    _err_msg = _nt_err_msg
     fs_enc = 'utf-8'
 else:
     import locale
@@ -57,22 +56,18 @@
     # still better than segfaulting, we are setting LC_NUMERIC to "C".
     locale.setlocale(locale.LC_NUMERIC, 'C')
 
-<<<<<<< HEAD
-    sofile = ctypes.util.find_library('mpv')
-    if sofile is None:
-        raise OSError("Cannot find libmpv in the usual places. Depending on your distro, you may try installing an "
-                "mpv-devel or mpv-libs package. If you have libmpv around but this script can't find it, consult "
-=======
-    if MPV_DYLIB_PATH is None:
-        MPV_DYLIB_PATH = ctypes.util.find_library('mpv')
-    if MPV_DYLIB_PATH is None:
-        raise FileNotFoundError("Cannot find libmpv. Depending on your distro, you may try installing an "
-                "mpv-devel or mpv-libs package. If you have libmpv around but this script can't find it, maybe consult "
->>>>>>> de836ec8
-                "the documentation for ctypes.util.find_library which this script uses to look up the library "
-                "filename.")
-    backend = CDLL(MPV_DYLIB_PATH)
+    _default_mpv_dylib = 'mpv'
+    _err_msg = _nix_err_msg
     fs_enc = sys.getfilesystemencoding()
+
+_user_mpv_dylib = os.environ.get(_env_name, None)
+if _user_mpv_dylib is not None:
+    backend = CDLL(_user_mpv_dylib)
+else:
+    _dll = ctypes.util.find_library(_default_mpv_dylib)
+    if _dll is None:
+        raise OSError(_err_msg)
+    backend = CDLL(_dll)
 
 
 class MpvHandle(c_void_p):
