--- conflicted
+++ resolved
@@ -67,12 +67,6 @@
 	BUNDLE_FLAGS += --name FeelUOwn
 	BUNDLE_FLAGS += --icon feeluown/gui/assets/icons/feeluown.ico
 	BUNDLE_FLAGS += --version-file version_file.txt
-<<<<<<< HEAD
-=======
-	target:
-		create-version-file .metadata.yml --version \
-			$(shell python -c 'print(__import__("feeluown").__version__, end="")' | tr -c '[:digit:]' '.')
->>>>>>> 6f962338
 else
 # macOS: since apfs is not case-sensitive, we use FeelUOwnX instead of FeelUOwn
 	BUNDLE_FLAGS += --name FeelUOwnX --osx-bundle-identifier org.feeluown.FeelUOwnX
@@ -97,7 +91,6 @@
 		--noconfirm
 endif
 
-
 clean: clean_py clean_emacs
 
 clean_py:
