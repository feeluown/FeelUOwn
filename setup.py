#!/usr/bin/env python3

from setuptools import setup, find_packages
from os import path

import feeluown

current_directory = path.abspath(path.dirname(__file__))
with open(path.join(current_directory, 'README.md'), encoding='utf-8') as f:
    long_description = f.read()

setup(
    name='feeluown',
    version=feeluown.__version__,
    description='*nix music player',
    long_description=long_description,
    long_description_content_type='text/markdown',
    license="GPL-3.0",
    author='feeluown',
    author_email='yinshaowen241@gmail.com',
    packages=find_packages(exclude=('tests*',)),
    py_modules=['mpv'],
    package_data={
        '': ['nowplaying/linux/*.xml',
             'gui/assets/icons/*.png',
             'gui/assets/icons/*.ico',
             'gui/assets/icons/*.icns',
             'gui/assets/themes/*.qss',
             'gui/assets/themes/*.colors',
             ]
    },
    python_requires=">=3.8",
    url='https://github.com/feeluown/FeelUOwn',
    keywords=['media', 'player', 'application', 'PyQt5', 'Python 3'],
    classifiers=[
        'Programming Language :: Python :: 3.8',
        'Programming Language :: Python :: 3.9',
        'Programming Language :: Python :: 3.10',
        'Programming Language :: Python :: 3 :: Only',
        'Environment :: X11 Applications :: Qt',
        "Topic :: Multimedia :: Sound/Audio",
        "Operating System :: MacOS",
        "Operating System :: Microsoft :: Windows",
        "Operating System :: POSIX :: Linux",
        "License :: OSI Approved :: GNU General Public License v3 (GPLv3)"
    ],
    # FIXME: depends on PyQt5
    # - PyQt5.QtWidgets/QtCore/QtGui
    # - PyQt5.QtSvg
    # - PyQt5.QtOpenGL
    #
    # The feeluown.compat module will choose the right package
    # for different python version
    install_requires=[
        'janus',
        'requests',
        'qasync',
        'tomlkit',
        'packaging',
        'pydantic>=1.10',  # v1 and v2 are both ok.
        'mutagen>=1.37',
        'importlib-metadata>=4.6,<7.0',
    ],
    extras_require={
<<<<<<< HEAD
        'battery': ['fuo-netease>=0.4.2,<1.0',
                    'fuo-qqmusic>=0.2,<1.0',
                    # kuwo does not work since 2023-08
                    # 'fuo-kuwo>=0.1.1',
                    # https://github.com/BruceZhang1993/feeluown-bilibili
                    'fuo-ytmusic<1.0',
                    'feeluown-bilibili<1.0',
=======
        'battery': ['fuo-netease>=1.0',
                    'fuo-qqmusic>=1.0.1',
                    'fuo-ytmusic>=0.3.2',
                    # 'fuo-kuwo>=0.1.1',
                    # https://github.com/BruceZhang1993/feeluown-bilibili
                    'feeluown-bilibili>=0.3.1',
>>>>>>> 6f962338
                    ],
        'macOS': [
            'aionowplaying>=0.9.4',
        ],
        'win32': [
            'pyshortcuts',
            'aionowplaying @ git+https://github.com/waylyrics/aionowplaying.git@fix-smtc-support',
        ],
        'webserver': ['sanic', 'websockets', 'json-rpc'],
        'webengine': ['PyQtWebEngine'],
        # Load cookies from chrome/firefox/...
        'cookies': [
            'secretstorage',
            'pycryptodome',
        ],
        'dev': [
            # lint
            'flake8',
            'pylint',
            'mypy',
            # pyqt5-stubs seems more accurate than the stubs packaged in PyQt5 package.
            # For example, the stubs in PyQt5 has wrong type hint for Qt.ItemIsSelectable.
            # Some pyqt5 package installed by system package manager may not contain stubs.
            'pyqt5-stubs',

            # unittest
            'pytest>=5.4.0',
            'pytest-runner',
            'pytest-cov',
            'pytest-asyncio',
            'pytest-qt',
            'pytest-mock',
            'pytest-benchmark>=3.4.1',

            # docs
            'sphinx',
            'sphinx_rtd_theme',
        ],
    },
    entry_points={
        'console_scripts': [
            "feeluown=feeluown.__main__:main",
            "fuo=feeluown.__main__:main",
            "feeluown-genicon=feeluown.cli.install:generate_icon",
            # "feeluown-update=feeluown.install:update"
        ],
        'fuo.plugins_v1': [
            'local = feeluown.local',
        ],
        # https://pyinstaller.org/en/stable/hooks.html
        'pyinstaller40': [
            'hook-dirs = feeluown.pyinstaller.hook:get_hook_dirs',
        ],
    },
)<|MERGE_RESOLUTION|>--- conflicted
+++ resolved
@@ -62,22 +62,12 @@
         'importlib-metadata>=4.6,<7.0',
     ],
     extras_require={
-<<<<<<< HEAD
-        'battery': ['fuo-netease>=0.4.2,<1.0',
-                    'fuo-qqmusic>=0.2,<1.0',
-                    # kuwo does not work since 2023-08
-                    # 'fuo-kuwo>=0.1.1',
-                    # https://github.com/BruceZhang1993/feeluown-bilibili
-                    'fuo-ytmusic<1.0',
-                    'feeluown-bilibili<1.0',
-=======
         'battery': ['fuo-netease>=1.0',
                     'fuo-qqmusic>=1.0.1',
                     'fuo-ytmusic>=0.3.2',
                     # 'fuo-kuwo>=0.1.1',
                     # https://github.com/BruceZhang1993/feeluown-bilibili
                     'feeluown-bilibili>=0.3.1',
->>>>>>> 6f962338
                     ],
         'macOS': [
             'aionowplaying>=0.9.4',
